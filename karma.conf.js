// Karma configuration.

module.exports = function(config) {
  config.set({
    // Base path, that will be used to resolve files and exclude.
    basePath: '',

    // Frameworks to use.
    frameworks: ['requirejs', 'mocha', 'chai', 'sinon'],

    // List of files/patterns to load in the browser.
    // {included: false} files are loaded by requirejs
    files: [
        // Dependency-based load order of lib/ modules.
        'lib/asmcrypto.js',
        'lib/curve255.js',
        'lib/jsbn.js',
        'lib/jsbn2.js',
        'lib/ed25519.js',
<<<<<<< HEAD
        'lib/asmcrypto.js',
        // karma-sinon does not yet integrate with requirejs, so we have to do this hack.
=======
        'lib/rsa.js',
        // karma-sinon does not yet integrate with requirejs, so we have to do this hack
>>>>>>> 8bea7a12
        {pattern: 'node_modules/sinon/lib/**/*.js', included: false},

        // Ours.
        'src/config.js',
        {pattern: 'src/**/*.js', included: false},
        'test/test_data.js',
        'test/test_utils.js',
        {pattern: 'test/**/*_test.js', included: false},
        'test/test_main.js',
    ],

    // List of files to exclude.
    exclude: [
    ],

    // Test results reporter to use.
    // Possible values: 'dots', 'progress', 'junit', 'growl', 'coverage'.
    reporters: ['progress', 'coverage'],

    // Source files to generate a coverage report for.
    // (Do not include tests or libraries.
    // These files will be instrumented by Istanbul.)
    preprocessors: {
        'src/**/*.js': ['coverage']
    },

    // Coverage configuration
    coverageReporter: {
        type: 'html',
        dir: 'coverage/'
    },

    // Web server port.
    port: 9876,

    // Enable/disable colours in the output (reporters and logs).
    colors: true,

    // Level of logging.
    // Possible values: config.LOG_DISABLE || config.LOG_ERROR || config.LOG_WARN || config.LOG_INFO || config.LOG_DEBUG.
    logLevel: config.LOG_INFO,

    // Enable/disable watching file and executing tests whenever any file changes.
    autoWatch: true,

    // Start these browsers, currently available:
    // - Chrome
    // - ChromeCanary
    // - Firefox
    // - Opera (has to be installed with `npm install karma-opera-launcher`)
    // - Safari (only Mac; has to be installed with `npm install karma-safari-launcher`)
    // - PhantomJS
    // - IE (only Windows; has to be installed with `npm install karma-ie-launcher`)
    browsers: ['PhantomJS', 'Firefox', 'Chrome'],

    // If browser does not capture in given timeout [ms], kill it
    captureTimeout: 120000,

    // Continuous Integration mode.
    // If true, it capture browsers, run tests and exit.
    singleRun: false
  });
};<|MERGE_RESOLUTION|>--- conflicted
+++ resolved
@@ -17,13 +17,7 @@
         'lib/jsbn.js',
         'lib/jsbn2.js',
         'lib/ed25519.js',
-<<<<<<< HEAD
-        'lib/asmcrypto.js',
-        // karma-sinon does not yet integrate with requirejs, so we have to do this hack.
-=======
-        'lib/rsa.js',
         // karma-sinon does not yet integrate with requirejs, so we have to do this hack
->>>>>>> 8bea7a12
         {pattern: 'node_modules/sinon/lib/**/*.js', included: false},
 
         // Ours.
